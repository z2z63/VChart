import os, platform

<<<<<<< HEAD
VERSION = '1.2.33'
=======
VERSION = '1.3.0'
>>>>>>> 77814909
BASE_URL = 'https://login.weixin.qq.com'
OS = platform.system() #Windows, Linux, Darwin
DIR = os.getcwd()
DEFAULT_QR = 'QR.png'

USER_AGENT = 'Mozilla/5.0 (Macintosh; Intel Mac OS X 10_11_6) AppleWebKit/537.36 (KHTML, like Gecko) Chrome/54.0.2840.71 Safari/537.36'
<|MERGE_RESOLUTION|>--- conflicted
+++ resolved
@@ -1,13 +1,9 @@
 import os, platform
 
-<<<<<<< HEAD
-VERSION = '1.2.33'
-=======
-VERSION = '1.3.0'
->>>>>>> 77814909
+VERSION = '1.3.1'
 BASE_URL = 'https://login.weixin.qq.com'
 OS = platform.system() #Windows, Linux, Darwin
 DIR = os.getcwd()
 DEFAULT_QR = 'QR.png'
 
-USER_AGENT = 'Mozilla/5.0 (Macintosh; Intel Mac OS X 10_11_6) AppleWebKit/537.36 (KHTML, like Gecko) Chrome/54.0.2840.71 Safari/537.36'
+USER_AGENT = 'Mozilla/5.0 (Macintosh; Intel Mac OS X 10_11_6) AppleWebKit/537.36 (KHTML, like Gecko) Chrome/54.0.2840.71 Safari/537.36'